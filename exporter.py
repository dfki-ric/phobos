#!/usr/bin/python

"""
.. module:: phobos.exporter
    :platform: Unix, Windows, Mac
    :synopsis: TODO: INSERT TEXT HERE

.. moduleauthor:: Kai von Szadowski

Copyright 2014, University of Bremen & DFKI GmbH Robotics Innovation Center

This file is part of Phobos, a Blender Add-On to edit robot models.

Phobos is free software: you can redistribute it and/or modify
it under the terms of the GNU Lesser General Public License
as published by the Free Software Foundation, either version 3
of the License, or (at your option) any later version.

Phobos is distributed in the hope that it will be useful,
but WITHOUT ANY WARRANTY; without even the implied warranty of
MERCHANTABILITY or FITNESS FOR A PARTICULAR PURPOSE. See the
GNU Lesser General Public License for more details.

You should have received a copy of the GNU Lesser General Public License
along with Phobos.  If not, see <http://www.gnu.org/licenses/>.

File export.py

Created on 13 Feb 2014
"""

import bpy
import mathutils
import os
from datetime import datetime
import yaml
import struct
import itertools
from bpy.types import Operator
from bpy.props import BoolProperty
from phobos.utility import *
from . import marssceneexport as mse
from . import robotdictionary
from . import defs
from . import logging as logger

import gc #Test by Jan Paul
import time #Test by Jan Paul


def register():
    """
    This function registers this module.
    At the moment it does nothing.

    :return: Nothing

    """
    print("Registering export...")


def unregister():
    """
    This function unregisters this module.
    At the moment it does nothing.

    :return: Nothing

    """
    print("Unregistering export...")


indent = '  '
# xmlHeader = '<!-- created with Phobos ' + defs.version + ' -->\n<?xml version="1.0"?>\n'
xmlHeader = '<?xml version="1.0"?>\n<!-- created with Phobos ' + defs.version + ' -->\n'
xmlFooter = indent + '</robot>\n'

def veckey3d(v):
    return round(v.x, 6), round(v.y, 6), round(v.z, 6)

def exportBobj(path, obj):
    """This function exports an object to the specified path as a .bobj

    :param path: The path to export the object to. *without filename!*
    :type path: String
    :param obj: The blender object you want to export.
    :type: bpy.types.Object
    :return: Nothing.

    """
    bpy.ops.object.select_all(action='DESELECT')
    obj.select = True
    bpy.context.scene.objects.active = obj
    #TODO: make this exception-handled
    totverts = totuvco = totno = 1

    face_vert_index = 1 #Jan Paul: New, transferred from MARS code
    
    globalNormals = {}

    # ignore dupli children
    if obj.parent and obj.parent.dupli_type in {'VERTS', 'FACES'}:
        print(getObjectName(obj), 'is a dupli child - ignoring')
        return

    mesh = obj.to_mesh(bpy.context.scene, True, 'PREVIEW') #Jan Paul: ", True)": calculate tesselation faces added as test
    #mesh.transform(obj.matrix_world)

    write_uv = False #Jan Paul: New, transferred from MARS code
    faceuv = len(mesh.uv_textures)
    if faceuv:
        uv_layer = mesh.uv_textures.active.data[:]
        write_uv = True #Jan Paul: New, transferred from MARS code

    if bpy.app.version[0] * 100 + bpy.app.version[1] >= 265:
        face_index_pairs = [(face, index) for index, face in enumerate(mesh.tessfaces)]
    else:
        face_index_pairs = [(face, index) for index, face in enumerate(mesh.faces)]

    mesh.calc_normals()

    me_verts = mesh.vertices[:]

    out = open(determineMeshOutpath(obj, getObjectName(obj), 'bobj', path), "wb")

    for v in mesh.vertices:
        out.write(struct.pack('ifff', 1, v.co[0], v.co[1], v.co[2]))

    if faceuv:
        print ("faceuv")
        uv = uvkey = uv_dict = f_index = uv_index = None

<<<<<<< HEAD
        uv_face_mapping = [[0, 0, 0, 0] for i in range(len(face_index_pairs))] # a bit of a waste for tri's :/

=======
        #uv_face_mapping = [[0, 0, 0, 0]] * len(face_index_pairs)  # a bit of a waste for tri's :/
        uv_face_mapping = [[0, 0, 0, 0] for i in range(len(face_index_pairs))]  # a bit of a waste for tri's :/  #Jan Paul: New, transferred from MARS code
            
>>>>>>> 0abfefa8
        uv_dict = {}  # could use a set() here
        if bpy.app.version[1] >= 65:
            uv_layer = mesh.tessface_uv_textures.active.data[:]
        else:
            uv_layer = mesh.uv_textures.active.data
        for f, f_index in face_index_pairs:
            for uv_index, uv in enumerate(uv_layer[f_index].uv):
                uvkey = round(uv[0], 6), round(uv[1], 6)
                try:
                    uv_face_mapping[f_index][uv_index] = uv_dict[uvkey]
                    print ("try OK")
                except:  # TODO: what can really go wrong here?
                    print ("try Exception")
                    uv_face_mapping[f_index][uv_index] = uv_dict[uvkey] = len(uv_dict)
                    out.write(struct.pack('iff', 2, uv[0], uv[1]))

        uv_unique_count = len(uv_dict) #Jan Paul: New, transferred from MARS code
        
        del uv, uvkey, uv_dict, f_index, uv_index

    for f, f_index in face_index_pairs:
        if f.use_smooth:
            for v_idx in f.vertices:
                v = me_verts[v_idx]
                #noKey = roundVector(v.normal, 6)
                noKey = veckey3d(v.normal) #Jan Paul: New, transferred from MARS code
                if noKey not in globalNormals:
                    globalNormals[noKey] = totno
                    totno += 1
                    #out.write(struct.pack('ifff', 3, noKey[0], noKey[1], noKey[2]))
                    da = struct.pack('ifff', 3, noKey[0], noKey[1], noKey[2]) #Jan Paul: New, transferred from MARS code
                    out.write(da) #Jan Paul: New, transferred from MARS code
        else:
            # Hard, 1 normal from the face.
            #noKey = roundVector(f.normal, 6)
            noKey = veckey3d(f.normal) #Jan Paul: New, transferred from MARS code
            if noKey not in globalNormals:
                globalNormals[noKey] = totno
                totno += 1
                #out.write(struct.pack('ifff', 3, noKey[0], noKey[1], noKey[2]))
                da = struct.pack('ifff', 3, noKey[0], noKey[1], noKey[2]) #Jan Paul: New, transferred from MARS code
                out.write(da)

    for f, f_index in face_index_pairs:
        f_smooth = f.use_smooth
        if faceuv: #Jan Paul: New, transferred from MARS code
            tface = uv_layer[f_index] #Jan Paul: New, transferred from MARS code
        # write smooth info for face?

        f_v_orig = [(vi, me_verts[v_idx]) for vi, v_idx in enumerate(f.vertices)]

        if len(f_v_orig) == 3:
            f_v_iter = (f_v_orig, )
        else:
            f_v_iter = (f_v_orig[0], f_v_orig[1], f_v_orig[2]), (f_v_orig[0], f_v_orig[2], f_v_orig[3])

        for f_v in f_v_iter:
            da = struct.pack('i', 4)
            out.write(da)

            if faceuv:
                print ("faceuv")
                if f_smooth:  # Smoothed, use vertex normals
                    print ("f_smooth")
                    for vi, v in f_v:
                        #out.write(struct.pack('iii', v.index + totverts, totuvco + uv_face_mapping[f_index][vi],
                        #                      globalNormals[roundVector(v.normal, 6)]))
                        da = struct.pack('iii', v.index + totverts, totuvco + uv_face_mapping[f_index][vi], globalNormals[veckey3d(v.normal)]) #Jan Paul: New, transferred from MARS code
                        out.write(da)  # vert, uv, normal #Jan Paul: New, transferred from MARS code
                else:  # No smoothing, face normals
                    print ("hard")
                    no = globalNormals[roundVector(f.normal, 6)]
                    for vi, v in f_v:
                        #out.write(struct.pack('iii', v.index + totverts, totuvco + uv_face_mapping[f_index][vi], no))
                        da = struct.pack('iii', v.index + totverts, totuvco + uv_face_mapping[f_index][vi], no) #Jan Paul: New, transferred from MARS code
                        out.write(da)  # vert, uv, normal #Jan Paul: New, transferred from MARS code
            else:  # No UV's
                print ("no UVs")
                if f_smooth:  # Smoothed, use vertex normals
                    for vi, v in f_v:
                        #out.write(struct.pack('iii', v.index + totverts, 0, globalNormals[roundVector(v.normal, 6)]))
                        da = struct.pack('iii', v.index + totverts, 0, globalNormals[veckey3d(v.normal)]) #Jan Paul: New, transferred from MARS code
                        out.write(da)  # vert, uv, normal #Jan Paul: New, transferred from MARS code
                else:  # No smoothing, face normals
                    #no = globalNormals[roundVector(f.normal, 6)]
                    no = globalNormals[veckey3d(f.normal)] #Jan Paul: New, transferred from MARS code
                    for vi, v in f_v:
                        #out.write(struct.pack('iii', v.index + totverts, 0, no))
                        da = struct.pack('iii', v.index + totverts, 0, no) #Jan Paul: New, transferred from MARS code
                        out.write(da)  # vert, uv, normal #Jan Paul: New, transferred from MARS code
    out.close()


def exportObj(path, obj):
    """This function exports a specific object to a chosen path as an .obj

    :param path: The path you want the object export to. *without the filename!*
    :type path: String
    :param obj: The blender object you want to export.
    :type obj: bpy.types.Object
    :return: Nothing.

    """
    objname = getObjectName(obj)
    oldBlenderObjName = obj.name
    obj.name = 'tmp_export_666'  # surely no one will ever name an object like so
    tmpobject = createPrimitive(objname, 'box', (2.0, 2.0, 2.0))
    tmpobject.data = obj.data  # copy the mesh here
    outpath = determineMeshOutpath(obj, objname, 'obj', path)
    bpy.ops.export_scene.obj(filepath=outpath, use_selection=True, use_normals=True, use_materials=False)
    bpy.ops.object.select_all(action='DESELECT')
    tmpobject.select = True
    bpy.ops.object.delete()
    obj.name = oldBlenderObjName

    #This is the old implementation which did not work properly (08.08.2014)
    #bpy.ops.object.select_all(action='DESELECT')
    #obj.select = True
    #outpath = os.path.join(path, getObjectName(obj)) + '.obj'
    #world_matrix = obj.matrix_world.copy()
    ##inverse_local_rotation = obj.matrix_local.to_euler().to_matrix().inverted()
    ##world_scale = world_matrix.to_scale() TODO: implement scale
    ## we move the object to the world origin and revert its local rotation
    ##print(inverse_local_rotation, mathutils.Matrix.Translation((0, 0, 0)))
    ##obj.matrix_world = inverse_local_rotation.to_4x4() * mathutils.Matrix.Identity(4)
    #obj.matrix_world = mathutils.Matrix.Identity(4)
    #bpy.ops.export_scene.obj(filepath=outpath, axis_forward='-Z',
    #                         axis_up='Y', use_selection=True, use_normals=True)
    #obj.matrix_world = world_matrix


def exportStl(path, obj):
    """This function exports a specific object to a chosen path as a .stl

    :param path: The path you want the object exported to. *without filename!*
    :type path: String
    :param obj: The blender object you want to export.
    :type obj: bpy.types.Object
    :return: Nothing.

    """
    objname = getObjectName(obj)
    oldBlenderObjectName = obj.name
    print("OBJNAME: " + objname)
    obj.name = 'tmp_export_666'  # surely no one will ever name an object like so
    tmpobject = createPrimitive(objname, 'box', (1.0, 1.0, 1.0))
    tmpobject.data = obj.data  # copy the mesh here
    outpath = determineMeshOutpath(obj, objname, 'stl', path)
    bpy.ops.export_mesh.stl(filepath=outpath)
    bpy.ops.object.select_all(action='DESELECT')
    tmpobject.select = True
    bpy.ops.object.delete()
    obj.name = oldBlenderObjectName


def exportDae(path, obj):
    """This function exports a specific object to a chosen path as a .dae

    :param path: The path you want the object exported to. *without filename!*
    :type path: String
    :param obj: The blender object you want to export.
    :type obj: bpy.types.Object
    :return: Nothing.

    """
    objname = getObjectName(obj)
    oldBlenderObjectName = obj.name
    print("OBJNAME: " + objname)
    obj.name = 'tmp_export_666'  # surely no one will ever name an object like so
    tmpobject = createPrimitive(objname, 'box', (1.0, 1.0, 1.0))
    tmpobject.data = obj.data  # copy the mesh here
    outpath = determineMeshOutpath(obj, objname, 'dae', path)
    bpy.ops.object.select_all(action='DESELECT')
    tmpobject.select = True
    bpy.ops.wm.collada_export(filepath=outpath, selected=True)
    bpy.ops.object.select_all(action='DESELECT')
    tmpobject.select = True
    bpy.ops.object.delete()
    obj.name = oldBlenderObjectName


def exportModelToYAML(model, filepath):
    """This function exports a given robot model to a specified filepath as YAML.

    :param model: The robot model to export
    :type model: dict -- the generated robot model dictionary.
    :param filepath:  The filepath to export the robot to. *WITH filename!*
    :type filepath: String
    :return: Nothing.

    """
    print("phobos YAML export: Writing model data to", filepath)
    with open(filepath, 'w') as outputfile:
        outputfile.write('# YAML dump of robot model "' + model['modelname'] + '", ' + datetime.now().strftime(
            "%Y%m%d_%H:%M") + "\n")
        outputfile.write("# created with Phobos" + defs.version + " - https://github.com/rock-simulation/phobos\n\n")
        outputfile.write(yaml.dump(
            model))  # default_flow_style=False)) #last parameter prevents inline formatting for lists and dictionaries


def xmlline(ind, tag, names, values):
    """This function generates a xml line with specified values.
    To use this function you need to know the indentation level you need for this line.
    Make sure the names and values list have the correct order.

    :param ind: The level of indentation
    :type ind: int, has to be positive!
    :param tag: This is the xml lines tag
    :type tag: String
    :param names: This are the names of the xml lines attributions.
    :type names: list, check for analogue order to values.
    :param values: This are the values of the xml lines attributions.
    :type values: list, check  for analogue order to names.
    :return: String -- the generated xml line.

    """
    #TODO: Make the ind secure against negative numbers with abs?
    line = [indent * ind + '<' + tag]
    for i in range(len(names)):
        line.append(' ' + names[i] + '="' + str(values[i]) + '"')
    line.append('/>\n')
    return ''.join(line)


def l2str(items, start=-1, end=-1):
    """This function takes a list and generates a String with its element.

    :param items: The list of elements you want to generate a String from. *Make sure the elements can be cast to
    Strings with str().*
    :type items: list
    :param start:
    :param end:
    :return:

    """
    line = []
    i = start if start >= 0 else 0
    maxi = end if end >= 0 else len(items)
    while i < maxi:
        line.append(str(items[i]) + ' ')
        i += 1
    return ''.join(line)[0:-1]


def gatherAnnotations(model):
    """This function gathers custom properties annotating elements of the robot
    across the model. These annotations were created in the robotdictionary.py
    module and are marked with a leading '$'.

    :param model: The robot model dictionary.
    :return: dict -- A dictionary of the gathered annotations.

    """
    annotations = {}
    elementlist = []
    types = ('links', 'joints', 'sensors', 'motors', 'controllers', 'materials')
    # gather information from directly accessible types
    for objtype in types:
        for elementname in model[objtype]:
            #tmpdict = model[objtype][elementname].copy()
            tmpdict = model[objtype][elementname]
            tmpdict['temp_type'] = objtype[:-1]
            elementlist.append(tmpdict)
    # add information from types hidden in links
    for linkname in model['links']:
        for objtype in ('collision', 'visual'):
            if objtype in model['links'][linkname]:
                for elementname in model['links'][linkname][objtype]:
                    #tmpdict = model['links'][linkname][objtype][elementname].copy()
                    tmpdict = model['links'][linkname][objtype][elementname]
                    #tmpdict['link'] = linkname
                    tmpdict['temp_type'] = objtype
                    elementlist.append(tmpdict)
        if 'inertial' in model['links'][linkname]:
            #tmpdict = model['links'][linkname]['inertial'].copy()
            tmpdict = model['links'][linkname]['inertial']
            #tmpdict['link'] = linkname
            tmpdict['temp_type'] = 'inertial'
            elementlist.append(tmpdict)
    # loop through the list of annotated elements and categorize the data
    for element in elementlist:
        delkeys = []
        for key in element.keys():
            if key.startswith('$'):
                category = key[1:]
                if category not in annotations:
                    annotations[category] = {}
                if element['temp_type'] not in annotations[category]:
                    annotations[category][element['temp_type']] = []
                tmpdict = {k: element[key][k] for k in element[key]}
                tmpdict['name'] = element['name']
                annotations[category][element['temp_type']].append(tmpdict)
                delkeys.append(key)
        delkeys.append('temp_type')
        print('element:', element)
        for key in delkeys:
            print(key)
            del element[key]
    #print('annotations:', annotations)
    #for category in annotations:
    #    for element in annotations[category]:
    #        del element['type']
    return annotations


def gatherCollisionBitmasks(model):
    """This function collects all collision bitmasks in a given model.

    :param model: The robot model to search in.
    :return: dict -- a dictionary containing all bitmasks with corresponding element name (key).

    """
    bitmasks = {}
    for linkname in model['links']:
        for elementname in model['links'][linkname]['collision']:
            element = model['links'][linkname]['collision'][elementname]
            if 'bitmask' in element:
                bitmask = {'name': elementname, 'link': linkname, 'bitmask': element['bitmask']}
                bitmasks[elementname] = bitmask
    return bitmasks


def writeURDFGeometry(output, element):
    """This functions writes the URDF geometry for a given element at the end of a given String.

    :param output: The String to append the URDF output string on.
    :type outpute: String.
    :param element: A certain element to parse into URDF.
    :type element: dict.
    :return: String -- The extended String

    """
    output.append(indent * 4 + '<geometry>\n')
    if element['type'] == 'box':
        output.append(xmlline(5, 'box', ['size'], [l2str(element['size'])]))
    elif element['type'] == "cylinder":
        output.append(xmlline(5, 'cylinder', ['radius', 'length'], [element['radius'], element['length']]))
    elif element['type'] == "sphere":
        output.append(xmlline(5, 'sphere', ['radius'], [element['radius']]))
    elif element['type'] in ['capsule', 'mesh']:  # capsules are not supported in URDF and are emulated using meshes
        output.append(xmlline(5, 'mesh', ['filename', 'scale'], [element['filename'], l2str(element['scale'])]))
    output.append(indent * 4 + '</geometry>\n')


def exportModelToURDF(model, filepath):
    """This functions writes the URDF of a given model into a file at the given filepath.
    All of the files content will be overwritten in this process.

    :param model: The model you want to convert into URDF.
    :type model: dict.
    :param filepath: The filepath you want to export the URDF to.
    :type filepath: String.
    :return: Nothing.

    """
    print(filepath)
    output = [xmlHeader, indent + '<robot name="' + model['modelname'] + '">\n\n']
    #export link information
    for l in model['links'].keys():
        link = model['links'][l]
        output.append(indent * 2 + '<link name="' + l + '">\n')
        if 'mass' in link['inertial'] and 'inertia' in link['inertial']:
            output.append(indent * 3 + '<inertial>\n')
            if 'pose' in link['inertial']:
                output.append(xmlline(4, 'origin', ['xyz', 'rpy'], [l2str(link['inertial']['pose']['translation']),
                                                                    l2str(link['inertial']['pose']['rotation_euler'])]))
            output.append(xmlline(4, 'mass', ['value'], [str(link['inertial']['mass'])]))
            output.append(xmlline(4, 'inertia', ['ixx', 'ixy', 'ixz', 'iyy', 'iyz', 'izz'],
                                  [str(i) for i in link['inertial']['inertia']]))
            output.append(indent * 3 + '</inertial>\n')
        #visual object
        if link['visual']:
            for v in link['visual']:
                vis = link['visual'][v]
                output.append(indent * 3 + '<visual name="' + vis['name'] + '">\n')
                output.append(xmlline(4, 'origin', ['xyz', 'rpy'],
                                      [l2str(vis['pose']['translation']), l2str(vis['pose']['rotation_euler'])]))
                writeURDFGeometry(output, vis['geometry'])
                if 'material' in vis:
                    if model['materials'][vis['material']][
                        'users'] == 0:  #FIXME: change back to 1 when implemented in urdfloader
                        mat = model['materials'][vis['material']]
                        output.append(indent * 4 + '<material name="' + mat['name'] + '">\n')
                        color = mat['diffuseColor']
                        output.append(
                            indent * 5 + '<color rgba="' + l2str([color[num] for num in ['r', 'g', 'b']]) + ' ' + str(
                                mat["transparency"]) + '"/>\n')
                        if 'texturename' in mat:
                            output.append(indent * 5 + '<texture filename="' + mat['texturename'] + '"/>\n')
                        output.append(indent * 4 + '</material>\n')
                    else:
                        output.append(indent * 4 + '<material name="' + vis["material"] + '"/>\n')
                output.append(indent * 3 + '</visual>\n')
        #collision object
        if link['collision']:
            for c in link['collision']:
                col = link['collision'][c]
                output.append(indent * 3 + '<collision name="' + col['name'] + '">\n')
                output.append(xmlline(4, 'origin', ['xyz', 'rpy'],
                                      [l2str(col['pose']['translation']), l2str(col['pose']['rotation_euler'])]))
                writeURDFGeometry(output, col['geometry'])
                output.append(indent * 3 + '</collision>\n')
        output.append(indent * 2 + '</link>\n\n')
    #export joint information
    missing_values = False
    for j in model['joints']:
        joint = model['joints'][j]
        output.append(indent * 2 + '<joint name="' + joint['name'] + '" type="' + joint["type"] + '">\n')
        child = model['links'][joint["child"]]
        output.append(xmlline(3, 'origin', ['xyz', 'rpy'],
                              [l2str(child['pose']['translation']), l2str(child['pose']['rotation_euler'])]))
        output.append(indent * 3 + '<parent link="' + joint["parent"] + '"/>\n')
        output.append(indent * 3 + '<child link="' + joint["child"] + '"/>\n')
        if 'axis' in joint:
            output.append(indent * 3 + '<axis xyz="' + l2str(joint['axis']) + '"/>\n')
        if 'limits' in joint:
            for limit_value in ['effort', 'velocity']:
                if limit_value not in joint['limits']:
                    #print("\n###WARNING: joint '" + joint['name'] + "' does not specify a maximum " + limit_value + "!###")
                    logger.log("joint '" + joint['name'] + "' does not specify a maximum " + limit_value + "!")
                    missing_values = True
            output.append(
                xmlline(3, 'limit', [p for p in joint['limits']], [joint['limits'][p] for p in joint['limits']]))
        elif joint['type'] in ['revolute', 'prismatic']:
            #print("\n###WARNING: joint '" + joint['name'] + "' does not specify limits, even though its type is " + joint['type'] + "!###\n")
            logger.log("joint '" + joint['name'] + "' does not specify limits, even though its type is " + joint['type'] + "!")
            missing_values = True
        output.append(indent * 2 + '</joint>\n\n')
    #export material information
    if missing_values:
        #print("\n###WARNING: Created URDF is invalid due to missing values!###")
        logger.log("Created URDF is invalid due to missing values!")
        bpy.ops.tools.phobos_warning_dialog('INVOKE_DEFAULT', message="Created URDF is invalid due to missing values!")
    for m in model['materials']:
        if model['materials'][m]['users'] > 0:  # FIXME: change back to 1 when implemented in urdfloader
            output.append(indent * 2 + '<material name="' + m + '">\n')
            color = model['materials'][m]['diffuseColor']
            transparency = model['materials'][m]['transparency'] if 'transparency' in model['materials'][m] else 0.0
            output.append(indent * 3 + '<color rgba="' + l2str([color[num] for num in ['r', 'g', 'b']]) + ' ' + str(
                1.0 - transparency) + '"/>\n')
            if 'texturename' in model['materials'][m]:
                output.append(indent * 3 + '<texture filename="' + model['materials'][m]['texturename'] + '"/>\n')
            output.append(indent * 2 + '</material>\n\n')
    #finish the export
    output.append(xmlFooter)
    with open(filepath, 'w') as outputfile:
        outputfile.write(''.join(output))
    # problem of different joint transformations needed for fixed joints
    print("phobos URDF export: Writing model data to", filepath)
    #logger.log("phobos URDF export: Writing model data to " + filepath, level='ALL')


def exportModelToSRDF(model, path):
    """This function exports the SRDF-relevant data from the dictionary to a specified path.
    Further detail on different elements of SRDF:

    <group>
    Groups in SRDF can contain *links*, *joints*, *chains* and other *groups* (the latter two of which have to be specified
    upstream. As nested groups is just a shortcut for adding links and joints to a group, it is not supported and the
    user will have to add all links and joints explicitly to each group.
    Originally both links and their associated parent joints were added. SRDF however implicitly assumes this, so the
    current implementation only adds the links.

    <chain>
    Chains are elements to simplify defining groups and are supported. The dictionary also contains a list of all
    elements belonging to that chain, which is discarded and not written to SRDF, however. It might be written to SMURF
    in the future.

    <link_sphere_approximatio>
    SRDF defines the convention that if no sphere is defined, one large sphere is
    assumed for that link. If one wants to have no sphere at all, it is necessary to define a sphere of radius 0.
    As one large sphere can be explicitly added by the user and should be if that is what he intends (WYSIWYG),
    we add a sphere of radius 0 by default if no sphere is specified.

    <passive_joint>
    Marks a joint as passive.

    <disable_collisions>
    Disables collisions between pairs of links to simplify collision checking and avoid collisions
    of parents and children at their joints.


    Currently not supported:
    - <group_state>
    - <virtual_joint>

    :param model: a robot model dictionary.
    :param path: the outpath for the file.
    :return: Nothing.

    """
    output = []
    output.append(xmlHeader)
    output.append(indent + '<robot name="' + model['modelname'] + '">\n\n')
    for groupname in model['groups']:
        output.append(indent * 2 + '<group name="' + groupname + '">\n')
        for member in model['groups'][groupname]:
            output.append(indent * 3 + '<' + member['type'] + ' name="' + member['name'] + '" />\n')
        output.append(indent * 2 + '</group>\n\n')
    for chainname in model['chains']:
        output.append(indent * 2 + '<group name="' + chainname + '">\n')
        chain = model['chains'][chainname]
        output.append(indent * 3 + '<chain base_link="' + chain['start'] + '" tip_link="' + chain['end'] + '" />\n')
        output.append(indent * 2 + '</group>\n\n')
    #for joint in model['state']['joints']:
    #    pass
    #passive joints
    for joint in model['joints']:
        try:
            if model['joints'][joint]['passive']:
                output.append(indent * 2 + '<passive_joint name="' + model['links'][joint]['name'] + '"/>\n\n')
        except KeyError:
            pass
    for link in model['links']:
        if len(model['links'][link]['approxcollision']) > 0:
            output.append(indent * 2 + '<link_sphere_approximation link="' + model['links'][link]['name'] + '">\n')
            for sphere in model['links'][link]['approxcollision']:
                output.append(xmlline(3, 'sphere', ('center', 'radius'), (l2str(sphere['center']), sphere['radius'])))
            output.append(indent * 2 + '</link_sphere_approximation>\n\n')
        else:
            output.append(indent * 2 + '<link_sphere_approximation link="' + model['links'][link]['name'] + '">\n')
            output.append(xmlline(3, 'sphere', ('center', 'radius'), ('0.0 0.0 0.0', '0')))
            output.append(indent * 2 + '</link_sphere_approximation>\n\n')
    #calculate collision-exclusive links
    collisionExclusives = []
    for combination in itertools.combinations(model['links'], 2):
        link1 = model['links'][combination[0]]
        link2 = model['links'][combination[1]]
        # TODO: we might want to automatically add parent/child link combinations
        try:
            if link1['collision_bitmask'] & link2['collision_bitmask'] == 0:
                #output.append(xmlline(2, 'disable_collisions', ('link1', 'link2'), (link1['name'], link2['name'])))
                collisionExclusives.append((link1['name'], link2['name']))
        except KeyError:
            pass

    def addPCCombinations(parent):
        """Function to add parent/child link combinations for all parents an children that are not already set via collision bitmask.

        :param parent: This is the parent object.
        :type parent: dict.

        """
        children = getImmediateChildren(parent, 'link')
        if len(children) > 0:
            for child in children:
                #output.append(xmlline(2, 'disable_collisions', ('link1', 'link2'), (mother.name, child.name)))
                if ((parent, child) not in collisionExclusives) or ((child, parent) not in collisionExclusives):
                    collisionExclusives.append((parent.name, child.name))
                addPCCombinations(child)

    # FIXME: Do we need this?
    roots = getRoots()
    for root in roots:
        if root.name == 'root':
            addPCCombinations(root)

    for pair in collisionExclusives:
        output.append(xmlline(2, 'disable_collisions', ('link1', 'link2'), (pair[0], pair[1])))

    output.append('\n')
    #finish the export
    output.append(xmlFooter)
    with open(path, 'w') as outputfile:
        outputfile.write(''.join(output))
    # FIXME: problem of different joint transformations needed for fixed joints
    print("phobos SRDF export: Writing model data to", path)


def exportModelToSMURF(model, path):
    """This function exports a given model to a specific path as a smurf representation.

    :param model: The model you want to export.
    :type model: dict.
    :param path: The path you want to save the smurf file *without file name!*
    :type param: String.
    :return: Nothing.

    """

    bitmasks = gatherCollisionBitmasks(model)

    export = {'state': False,  # model['state'] != {}, # TODO: handle state
              'materials': model['materials'] != {},
              'sensors': model['sensors'] != {},
              'motors': model['motors'] != {},
              'controllers': model['controllers'] != {},
              'collision': bitmasks != {}
              }
    #create all filenames
    smurf_filename = model['modelname'] + ".smurf"
    urdf_filename = model['modelname'] + ".urdf"
    filenames = {'state': model['modelname'] + "_state.yml",
                 'materials': model['modelname'] + "_materials.yml",
                 'sensors': model['modelname'] + "_sensors.yml",
                 'motors': model['modelname'] + "_motors.yml",
                 'controllers': model['modelname'] + "_controllers.yml",
                 'collision': model['modelname'] + "_collision.yml",
                 }
    fileorder = ['collision', 'materials', 'motors', 'sensors', 'controllers', 'state']

    annotationdict = gatherAnnotations(model)
    for category in annotationdict:
        filenames[category] = model['modelname'] + '_' + category + '.yml'
        fileorder.append(category)
        export[category] = True

    infostring = ' definition SMURF file for "' + model['modelname'] + '", ' + model["date"] + "\n\n"

    #write model information
    print('Writing SMURF information to', smurf_filename)
    modeldata = {"date": model["date"], "files": [urdf_filename] + [filenames[f] for f in fileorder if export[f]]}
    with open(path + smurf_filename, 'w') as op:
        op.write('# main SMURF file of model "' + model['modelname'] + '"\n')
        op.write('# created with Phobos ' + defs.version + ' - https://github.com/rock-simulation/phobos\n\n')
        op.write("SMURF version: " + defs.version + "\n")
        op.write("modelname: " + model['modelname'] + "\n")
        op.write(yaml.dump(modeldata, default_flow_style=False))

    #write urdf
    logger.startLog(None)
    logger.log('name', model['modelname'])
    logger.endLog()
    exportModelToURDF(model, path + urdf_filename)

    # #write semantics (SRDF information in YML format)
    # if export['semantics']:
    #     with open(path + filenames['semantics'], 'w') as op:
    #         op.write('#semantics'+infostring)
    #         op.write("modelname: "+model['modelname']+'\n')
    #         semantics = {}
    #         if model['groups'] != {}:
    #             semantics['groups'] = model['groups']
    #         if model['chains'] != {}:
    #             semantics['chains'] = model['chains']
    #         op.write(yaml.dump(semantics, default_flow_style=False))

    #write state (state information of all joints, sensor & motor activity etc.) #TODO: implement everything but joints
    if export['state']:
        states = []
        #gather all states
        for jointname in model['joints']:
            joint = model['joints'][jointname]
            if 'state' in joint:  # this should always be the case, but testing doesn't hurt
                tmpstate = joint['state'].copy()
                tmpstate['name'] = jointname
                states.append(joint['state'])
        with open(path + filenames['state'], 'w') as op:
            op.write('#state' + infostring)
            op.write("modelname: " + model['modelname'] + '\n')
            op.write(yaml.dump(states))  #, default_flow_style=False))

    #write materials, sensors, motors & controllers
    for data in ['materials', 'sensors', 'motors', 'controllers']:
        if export[data]:
            with open(path + filenames[data], 'w') as op:
                op.write('#' + data + infostring)
                op.write(yaml.dump({data: list(model[data].values())}, default_flow_style=False))

    #write collision bitmask information
    if export['collision']:
        with open(path + filenames['collision'], 'w') as op:
            op.write('#collision data' + infostring)
            op.write(yaml.dump({'collision': list(bitmasks.values())}, default_flow_style=False))

    #write additional information
    for category in annotationdict.keys():
        if export[category]:
            outstring = '#' + category + infostring
            for elementtype in annotationdict[category]:
                outstring += elementtype + ':\n'
                outstring += yaml.dump(annotationdict[category][elementtype],
                                       default_flow_style=False) + "\n"
            with open(path + filenames[category], 'w') as op:
                op.write(outstring)


class ExportSceneOperator(Operator):
    """This Blender operator exports the selected robot models in the current
     Blender scene as a SMURF scene (*.smurfs).
    """
    bl_idname = "object.phobos_export_scene"
    bl_label = "Export the selected model(s) in a scene."
    bl_options = {'REGISTER', 'UNDO'}

    def execute(self, context):
        exportSMURFsScene()
        return {'FINISHED'}


def exportSMURFsScene(selected_only=True, subfolders=True):
    """Exports all robots in a scene in *.smurfs format.
    :param selected_only: Decides if only models with selected root links are exported.
    :param subfolders: If True, the export is structured with subfolders for each model.
    """
    objects = {}
    models = {}  # models to be exported by name
    for root in getRoots():
        if ('modelname' in root) and (not (selected_only and not root.select)):
            objects[root['modelname']] = getChildren(root)
            if not root['modelname'] in models:
                models[root['modelname']] = [root]
            else:
                models[root['modelname']].append(root)

    entities = []
    for modelname in models:
        entitylist = models[modelname]
        unnamed_entities = 0
        for entity in entitylist:
            if 'entityname' in entity:
                entityname = entity['entityname']
            else:
                entityname = entity['modelname']+'_'+str(unnamed_entities)
                unnamed_entities += 1
            entitypose = robotdictionary.deriveObjectPose(entitylist[0])
            uri = os.path.join(modelname, modelname+'.smurf') if subfolders else modelname+'.smurf'
            scenedict = {'name': entityname,
                         'type': 'smurf',
                         'file': uri,
                         'anchor': root['anchor'] if 'anchor' in root else 'none',
                         'position': entitypose['translation'],
                         'rotation': entitypose['rotation_quaternion'],
                         'pose': 'default'}  # TODO: implement multiple poses
            entities.append(scenedict)

    if bpy.data.worlds[0].relativePath:
        outpath = securepath(os.path.expanduser(os.path.join(bpy.path.abspath("//"), bpy.data.worlds[0].path)))
    else:
        outpath = securepath(os.path.expanduser(bpy.data.worlds[0].path))

    with open(os.path.join(outpath, bpy.data.worlds['World'].sceneName + '.smurfs'),
              'w') as outputfile:
        outputfile.write("# SMURF scene: '" + bpy.data.worlds['World'].sceneName
                         + "'; created " + datetime.now().strftime("%Y%m%d_%H:%M") + "\n")
        outputfile.write("# created with Phobos " + defs.version
                         + " - https://github.com/rock-simulation/phobos\n\n")
        outputfile.write(yaml.dump({'entities': entities}))

    for modelname in models:
        smurf_outpath = securepath(os.path.join(outpath, modelname) if subfolders else outpath)
        selectObjects(objects[modelname], True)
        export(smurf_outpath)


def exportModelToMARS(model, path):
    """Exports selected robot as a MARS scene

    :param model: The robot model you want to export.
    :type model: dict.
    :param path: The path you want the MARS file to be located
    :type path: String.
    :return: Nothing.

    """

    mse.exportModelToMARS(model, path)

def determineMeshOutpath(obj, alternative: str, exporttype: str, path: str) -> str:
    """Determines the meshes filename for a specific object

    :param obj: The object you want to export the mesh from
    :param alternative: The alternativ name if the object has no geometry/sharedMesh tag
    :param exporttype: The filetype you want export to (without leading .)
    :param path: The path you want the mesh export to
    :return: str - Returns the filepath to export the mesh to
    """
    if "geometry/filename" in obj:
        return os.path.join(path, obj["geometry/filename"] + '.' + exporttype)
    else:
        return os.path.join(path, alternative) + '.' + exporttype



def securepath(path):  #TODO: this is totally not error-handled!
    """This function checks whether a path exists or not.
    If it doesn't the functions creates the path.

    :param path: The path you want to check for existence *DIRECTIONS ONLY*
    :type path: String.
    :return: String -- the path given as parameter, but secured by expanding ~ constructs.

    """

    if not os.path.exists(path):
        os.makedirs(path)
    return os.path.expanduser(path)


class ExportModelOperator(Operator):
    """This blender operator exports the robot model to chosen formats.
    You can choose one or more of the following file formats:
    - SMURF
    - SRDF
    - YAML
    - MARS

    """
    bl_idname = "object.phobos_export_robot"
    bl_label = "Export the selected model(s)"
    bl_options = {'REGISTER', 'UNDO'}

    def execute(self, context):
        logger.startLog(self)
        export()
        logger.endLog()
        return {'FINISHED'}


def export(path=''):
    """This function does the actual exporting of the robot model.

    :return: Nothing.
    """
    #TODO: check if all selected objects are on visible layers (option bpy.ops.object.select_all()?)
    if path == '':
        if bpy.data.worlds[0].relativePath:
            outpath = securepath(os.path.expanduser(os.path.join(bpy.path.abspath("//"), bpy.data.worlds[0].path)))
        else:
            outpath = securepath(os.path.expanduser(bpy.data.worlds[0].path))
    else:
        outpath = path
    if not outpath.endswith(os.path.sep):
        outpath += os.path.sep
    meshoutpath = securepath(os.path.join(outpath, bpy.data.worlds[0].meshpath))
    yaml = bpy.data.worlds[0].exportYAML
    urdf = bpy.data.worlds[0].exportURDF
    srdf = bpy.data.worlds[0].exportSRDF
    smurf = bpy.data.worlds[0].exportSMURF
    mars = bpy.data.worlds[0].exportMARSscene
    meshexp = bpy.data.worlds[0].exportMesh
    objexp = bpy.data.worlds[0].useObj
    bobjexp = bpy.data.worlds[0].useBobj
    stlexp = bpy.data.worlds[0].useStl
    daeexp = bpy.data.worlds[0].useDae
    objectlist = bpy.context.selected_objects

    if yaml or urdf or smurf or mars:
        robot = robotdictionary.buildRobotDictionary()
        if yaml:
            exportModelToYAML(robot, outpath + robot["modelname"] + "_dict.yml")
        if mars:
            exportModelToMARS(robot, outpath + robot["modelname"] + "_mars.scene")
        if srdf:
            exportModelToSRDF(robot, outpath + robot["modelname"] + ".srdf")
        if smurf:
            exportModelToSMURF(robot, outpath)
        elif urdf:
            exportModelToURDF(robot, outpath + robot["modelname"] + ".urdf")
    if meshexp:
        show_progress = bpy.app.version[0] * 100 + bpy.app.version[1] >= 269
        if show_progress:
            wm = bpy.context.window_manager
            total = float(len(objectlist))
            wm.progress_begin(0, total)
            i = 1
        for obj in objectlist:
            if ((obj.phobostype == 'visual' or obj.phobostype == 'collision')
                and obj['geometry/type'] == 'mesh' and 'filename' not in obj and 'geometry/'+defs.reservedProperties['SHAREDMESH'] not in obj):
                if objexp:
                    exportObj(meshoutpath, obj)
                if bobjexp:
                    exportBobj(meshoutpath, obj)
                if stlexp:
                    exportStl(meshoutpath, obj)
                if daeexp:
                    exportDae(meshoutpath, obj)
            if show_progress:
                wm.progress_update(i)
                i += 1
        if show_progress:
            wm.progress_end()<|MERGE_RESOLUTION|>--- conflicted
+++ resolved
@@ -130,14 +130,9 @@
         print ("faceuv")
         uv = uvkey = uv_dict = f_index = uv_index = None
 
-<<<<<<< HEAD
-        uv_face_mapping = [[0, 0, 0, 0] for i in range(len(face_index_pairs))] # a bit of a waste for tri's :/
-
-=======
         #uv_face_mapping = [[0, 0, 0, 0]] * len(face_index_pairs)  # a bit of a waste for tri's :/
         uv_face_mapping = [[0, 0, 0, 0] for i in range(len(face_index_pairs))]  # a bit of a waste for tri's :/  #Jan Paul: New, transferred from MARS code
-            
->>>>>>> 0abfefa8
+        
         uv_dict = {}  # could use a set() here
         if bpy.app.version[1] >= 65:
             uv_layer = mesh.tessface_uv_textures.active.data[:]
