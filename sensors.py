--- conflicted
+++ resolved
@@ -44,7 +44,6 @@
     print("Unregistering sensors...")
 
 
-<<<<<<< HEAD
 def cameraRotLock(object):
     utility.selectObjects([object], active=0)
     bpy.ops.transform.rotate(value=-1.5708, axis=(-1, 0, 0), constraint_axis=(False, False, True), constraint_orientation='LOCAL', mirror=False, proportional='DISABLED', proportional_edit_falloff='SMOOTH', proportional_size=1)
@@ -62,10 +61,7 @@
 
 
 
-def createSensor(sensor, reference, origin):
-=======
 def createSensor(sensor, reference, origin=mathutils.Matrix()):
->>>>>>> 692f0c7d
     utility.toggleLayer(defs.layerTypes['sensor'], value=True)
     # create sensor object
     if 'Camera' in sensor['type']:
@@ -85,26 +81,14 @@
         if reference is not None and reference != []:
             utility.selectObjects([newsensor, bpy.data.objects[reference]], clear=True, active=1)
             bpy.ops.object.parent_set(type='BONE_RELATIVE')
-    elif sensor['type'] in ['Joint6DOF']:
-        newsensor = utility.createPrimitive(sensor['name'], 'sphere', 0.05,
-                                            defs.layerTypes['sensor'], 'phobos_sensor',
-                                            origin.to_translation(), protation=origin.to_euler())
-        utility.selectObjects([newsensor, reference], clear=True, active=1)
-        bpy.ops.object.parent_set(type='BONE_RELATIVE')
     else:  # contact, force and torque sensors (or unknown sensors)
         newsensor = utility.createPrimitive(sensor['name'], 'sphere', 0.05,
                                             defs.layerTypes['sensor'], 'phobos_sensor',
                                             origin.to_translation(), protation=origin.to_euler())
         if 'Node' in sensor['type']:
-<<<<<<< HEAD
-            newsensor['sensor/nodes'] = sorted([utility.getObjectName(obj) for obj in reference])
-        elif 'Joint' in sensor['type'] or 'Motor' in sensor['type']:
-            newsensor['sensor/joints'] = sorted([utility.getObjectName(obj) for obj in reference])
-=======
             newsensor['sensor/nodes'] = sorted(reference)
         elif 'Joint' in sensor['type'] or 'Motor' in sensor['type']:
             newsensor['sensor/joints'] = sorted(reference)
->>>>>>> 692f0c7d
         if reference is not None and reference != []:
             utility.selectObjects([newsensor, utility.getRoot(bpy.data.objects[0])], clear=True, active=1)
             bpy.ops.object.parent_set(type='BONE_RELATIVE')
