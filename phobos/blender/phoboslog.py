--- conflicted
+++ resolved
@@ -173,19 +173,15 @@
     else:
         return None
 
-<<<<<<< HEAD
+
 recentMessageBoxes = {}
-def ErrorMessageWithBox(message = "", title = "Error", icon = 'ERROR', reporter=None, silentFor=15):
+def ErrorMessageWithBox(message = "", title = "Phobos Error", icon = 'ERROR', reporter=None, silentFor=15):
     if silentFor > 0:
         if message in recentMessageBoxes:
             timePassed = time.time()-recentMessageBoxes[message]
             if timePassed < silentFor:
                 return
         recentMessageBoxes[message] = time.time()
-=======
-
-def ErrorMessageWithBox(message = "", title = "Phobos Error", icon = 'ERROR', reporter=None):
->>>>>>> 0731e7fd
     def draw(self, context):
         self.layout.label(text=message)
     bpy.context.window_manager.popup_menu(draw, title=title, icon=icon)
