--- conflicted
+++ resolved
@@ -222,11 +222,7 @@
             no_smurf=not getattr(bpy.context.scene, f'export_entity_smurf', False),
             apply_scale=getattr(ioUtils.getExpSettings(), 'applyMeshScale', False)
         )
-<<<<<<< HEAD
-        self.report({"INFO"}, "Phobos exported to:" + exportpath)
-=======
         self.report({"INFO"}, f"Phobos exported to: {exportpath}")
->>>>>>> f9f90352
 
     def execute(self, context):
         """
