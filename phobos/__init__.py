#!/usr/bin/python3
# coding=utf-8

# -------------------------------------------------------------------------------
# This file is part of Phobos, a Blender Add-On to edit robot models.
# Copyright (C) 2020 University of Bremen & DFKI GmbH Robotics Innovation Center
#
# You should have received a copy of the 3-Clause BSD License in the LICENSE file.
# If not, see <https://opensource.org/licenses/BSD-3-Clause>.
# -------------------------------------------------------------------------------

"""
Handles different import attempts to cope with Blender's *Reload script* functionality.
"""

REQUIREMENTS_HAVE_BEEN_CHECKED = False

bl_info = {
    "name": "Phobos",
    "description": "A toolbox to enable editing of robot models in Blender.",
    "author": "Kai von Szadkowski, Malte Langosz, Henning Wiedemann, Simon Reichel, Julius Martensen, Ole Schwiegert, Stefan Rahms, ",
    "version": (2, 0, 0),
    "blender": (3, 2, 0),
    "location": "Phobos adds a number of custom tool panels.",
    "warning": "",
    "wiki_url": "https://github.com/dfki-ric/phobos/wiki",
    "support": "COMMUNITY",
    "tracker_url": "https://github.com/dfki-ric/phobos/issues",
    "category": "Development",
}

<<<<<<< HEAD
try:
    import bpy
    from . import defs
    from . import utils
    from . import ci
    from . import geometry
    from . import smurf
    from . import scripts
    from . import core
    from . import io
    from . import scenes
    from . import blender

=======
requirements = {
    "yaml": "pyyaml",
    "networkx": "networkx",  # optional for blender
    "numpy": "numpy",
    "scipy": "scipy",
    "trimesh": "trimesh",  # optional for blender
    "pkg_resources": "setuptools"
}
>>>>>>> c54c6f8e

optional_requirements = {
    "pybullet": "pybullet",  # optional for blender
    "open3d": "open3d",  # optional for blender
    "python-fcl": "python-fcl",  # optional for blender
}


def install_requirement(package_name):
    import sys
    import os

    py_exec = str(sys.executable)
    # Get lib directory
    lib = None
    for path in sys.path:
        if "modules" in path and ("Roaming" in path or ".config" in path or "Users" in path):
            lib = path
            break
    # Ensure pip is installed
    os.system(" ".join([py_exec, "-m", "ensurepip", "--user"]))
    # Update pip (not mandatory)
    os.system(" ".join([py_exec, "-m", "pip", "install", "--upgrade", "pip"]))
    # Install package
    os.system(" ".join([py_exec, "-m", "pip", "install", f"--target={str(lib)}", package_name]))
    print("Installing required package", package_name, "to", lib, flush=True)


def check_requirements(optional=False, force=False):
    global REQUIREMENTS_HAVE_BEEN_CHECKED
    if REQUIREMENTS_HAVE_BEEN_CHECKED and not force:
        return
    print("Checking requirements:")
    import importlib
    reqs = [requirements]
    if optional:
        reqs += [optional_requirements]
    for r in reqs:
        for import_name, req_name in r.items():
            print("  Checking", import_name, flush=True)
            try:
                if importlib.util.find_spec(import_name) is None:
                    install_requirement(req_name)
            except AttributeError:
                loader = importlib.find_loader(import_name)
                if not issubclass(type(loader), importlib.machinery.SourceFileLoader):
                    install_requirement(req_name)
    importlib.invalidate_caches()
    REQUIREMENTS_HAVE_BEEN_CHECKED = True


def import_submodules(package, recursive=True, verbose=False):
        """Import all submodules of a module, recursively, including subpackages.
            If a module is already imported it is reloaded instead.
            Recursion can be turned off.
            The imported modules are returned as dictionary.

        Args:
          package(str | module): package (name or actual module)
          recursive(bool, optional): recursion active (Default value = True)
          verbose(bool, optional): import feedback active (Default value = False)

        Returns:

        """
        import sys
        import pkgutil
        import importlib

        modules = sys.modules

        # when using string import initial module first
        if isinstance(package, str):
            package = importlib.import_module(package)

        results = {}
        # iterate over all modules in package path
        for loader, name, is_pkg in pkgutil.walk_packages(package.__path__):
            full_name = package.__name__ + '.' + name

            # reload already imported modules
            if full_name in modules.keys():
                if verbose:
                    print("RELOAD: ", full_name)
                results[full_name] = importlib.reload(modules[full_name])
            # otherwise import them
            else:
                if verbose:
                    print("IMPORT: ", full_name)
                results[full_name] = importlib.import_module(full_name)

            # recursion on submodules
            if recursive and is_pkg:
                results.update(import_submodules(full_name))
        return results

<<<<<<< HEAD
    print("Checking requirements")
    requirements = {
        "yaml": "pyyaml",
        "networkx": "networkx",  # optional for blender
        "numpy": "numpy",
        # "pybullet": "pybullet",  # optional for blender
        # "open3d": "open3d",  # optional for blender
        "scipy": "scipy",
        "trimesh": "trimesh",  # optional for blender
        "python-fcl": "python-fcl",  # optional for blender
        "pkg_resources": "setuptools"
    }
    check_requirements()
=======
>>>>>>> c54c6f8e

def register():
    """This function registers all modules to blender.

    :return: Nothing

    Args:

    Returns:

    """
    check_requirements()
    from . import defs
    from . import utils
    from . import ci
    from . import geometry
    from . import smurf
    from . import scripts
    from . import core
    from . import io
    from . import scenes

    # Recursively import all submodules
    from . import blender
    print("Importing phobos")
    import_submodules(blender, verbose=True)

    # bpy.utils.register_module(__name__)
    blender.operators.selection.register()
    blender.operators.io.register()
    blender.operators.editing.register()
    blender.operators.generic.register()
    blender.operators.naming.register()
    blender.operators.poses.register()
    blender.phobosgui.register()


def unregister():
    """This function unregisters all modules in Blender."""
    print("\n" + "-" * 100)
    print("Unregistering Phobos...")
    # TODO delete all imported modules to resolve reregistration conflicts
    from . import blender
    blender.phobosgui.unregister()


try:
    import bpy
    check_requirements()
except ImportError:
    from pkg_resources import get_distribution, DistributionNotFound

    try:
        # Change here if project is renamed and does not equal the package name
        dist_name = __name__
        __version__ = get_distribution(dist_name).version
    except DistributionNotFound:
        __version__ = ".".join([str(x) for x in bl_info["version"]])
    finally:
        del get_distribution, DistributionNotFound

<<<<<<< HEAD
    print("Future import in pure python scripts.")
=======
    print("Future import in pure python scripts.")

from . import defs
from . import utils
from . import ci
from . import geometry
from . import smurf
from . import scripts
from . import core
from . import io
from . import scenes
>>>>>>> c54c6f8e
<|MERGE_RESOLUTION|>--- conflicted
+++ resolved
@@ -29,21 +29,6 @@
     "category": "Development",
 }
 
-<<<<<<< HEAD
-try:
-    import bpy
-    from . import defs
-    from . import utils
-    from . import ci
-    from . import geometry
-    from . import smurf
-    from . import scripts
-    from . import core
-    from . import io
-    from . import scenes
-    from . import blender
-
-=======
 requirements = {
     "yaml": "pyyaml",
     "networkx": "networkx",  # optional for blender
@@ -52,7 +37,6 @@
     "trimesh": "trimesh",  # optional for blender
     "pkg_resources": "setuptools"
 }
->>>>>>> c54c6f8e
 
 optional_requirements = {
     "pybullet": "pybullet",  # optional for blender
@@ -149,22 +133,6 @@
                 results.update(import_submodules(full_name))
         return results
 
-<<<<<<< HEAD
-    print("Checking requirements")
-    requirements = {
-        "yaml": "pyyaml",
-        "networkx": "networkx",  # optional for blender
-        "numpy": "numpy",
-        # "pybullet": "pybullet",  # optional for blender
-        # "open3d": "open3d",  # optional for blender
-        "scipy": "scipy",
-        "trimesh": "trimesh",  # optional for blender
-        "python-fcl": "python-fcl",  # optional for blender
-        "pkg_resources": "setuptools"
-    }
-    check_requirements()
-=======
->>>>>>> c54c6f8e
 
 def register():
     """This function registers all modules to blender.
@@ -226,11 +194,7 @@
     finally:
         del get_distribution, DistributionNotFound
 
-<<<<<<< HEAD
     print("Future import in pure python scripts.")
-=======
-    print("Future import in pure python scripts.")
-
 from . import defs
 from . import utils
 from . import ci
@@ -239,5 +203,4 @@
 from . import scripts
 from . import core
 from . import io
-from . import scenes
->>>>>>> c54c6f8e
+from . import scenes