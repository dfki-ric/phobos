__IMPORTS__ = ["np", "import_mesh", "import_mars_mesh", "matrix_to_rpy", "round_array", "rpy_to_matrix", "mass_from_tensor"]

import numpy as np

from .base import Representation
from .xml_factory import singular as _singular
from ..geometry.io import import_mesh, import_mars_mesh
from ..utils.transform import matrix_to_rpy, round_array, rpy_to_matrix


class Pose(Representation):
    def __init__(self, xyz=None, rpy=None, vec=None, extra=None, relative_to=None):
        self.xyz = xyz
        self.rpy = rpy
        self.relative_to = relative_to
        if vec is not None:
            assert isinstance(vec, list)
            count = len(vec)
            if count == 3:
                self.xyz = vec
            else:
                self.from_vec(vec)
        elif extra is not None:
            assert xyz is None, "Cannot specify 6-length vector and 3-length vector"  # noqa
            assert len(extra) == 3, "Invalid length"
            self.rpy = extra

    def check_valid(self):
        assert (self.xyz is None or len(self.xyz) == 3) and \
               (self.rpy is None or len(self.rpy) == 3)

    # Aliases for backwards compatibility
    @property
    def rotation(self):
        return self.rpy

    @rotation.setter
    def rotation(self, value):
        self.rpy = value

    @property
    def position(self):
        return self.xyz

    @position.setter
    def position(self, value):
        self.xyz = value

    def from_vec(self, vec):
        assert len(vec) == 6, "Invalid length"
        self.xyz = vec[:3]
        self.rpy = vec[3:6]

    @property
    def vec(self):
        xyz = self.xyz if self.xyz else [0, 0, 0]
        rpy = self.rpy if self.rpy else [0, 0, 0]
        return xyz + rpy

    @staticmethod
    def from_matrix(T, dec=6):
        xyz = T[0:3, 3]
        rpy = matrix_to_rpy(T[0:3, 0:3])
        return Pose(xyz=round_array(xyz, dec=dec), rpy=round_array(rpy, dec=dec))

    def to_matrix(self):
        R = rpy_to_matrix(self.rpy if hasattr(self, "rpy") else [0.0, 0.0, 0.0])
        p = np.array(self.xyz if hasattr(self, "xyz") else [0.0, 0.0, 0.0])
        T = np.identity(4)
        T[0:3, 3] = p
        T[0:3, 0:3] = R
        T[3, 3] = 1.0
        return T


class Color(Representation):
    def __init__(self, *args, rgba=None):
        # What about named colors?
        count = len(args)
        if rgba is not None:
            self.rgba = rgba
        elif count == 4 or count == 3:
            self.rgba = args
        elif count == 1:
            self.rgba = args[0]
        elif count == 0:
            self.rgba = None
        if self.rgba is not None:
            if len(self.rgba) == 3:
                self.rgba += [1.]
            if len(self.rgba) != 4:
                raise Exception(f'Invalid color argument count for argument "{self.rgba}"')


# class JointDynamics(Representation):
#     def __init__(self, damping=None, friction=None):
#         self.damping = damping
#         self.friction = friction


class Box(Representation):
    def __init__(self, size=None):
        self.size = size

    def scale_geometry(self, x=1, y=1, z=1):
        self.size = (v*s for v,s in zip(self.size, [x,y,z]))


class Cylinder(Representation):
    def __init__(self, radius=0.0, length=0.0):
        self.radius = radius
        self.length = length

    def scale_geometry(self, x=1, y=1, z=1):
        assert x == y
        self.radius *= x
        self.length *= z


class Sphere(Representation):
    def __init__(self, radius=0.0):
        self.radius = radius

    def scale_geometry(self, x=1, y=1, z=1):
        assert x == y == z
        self.radius *= x

class Mesh(Representation):
    def __init__(self, filename=None, scale=None):
        self.filename = filename
        self.scale = scale

    def scale_geometry(self, x=1, y=1, z=1, overwrite=False):
        if overwrite:
            self.scale = [x, y, z]
        else:
            self.scale = [v*s for v, s in zip(self.scale, [x, y, z])]

    def load_mesh(self, urdf_path=None, mars_mesh=False):
        if mars_mesh:
            return import_mars_mesh(self.filename, urdf_path)
        return import_mesh(self.filename, urdf_path)


class Collision(Representation):
    def __init__(self, geometry=None, origin=None, name=None):
        self.geometry = _singular(geometry)
        self.name = name
        self.origin = _singular(origin)


class Texture(Representation):
    def __init__(self, filename=None):
        self.filename = filename


class Material(Representation):
    def __init__(self, name=None, color=None, texture=None):
        self.name = name
        self.color = _singular(color)
        self.texture = _singular(texture)

    def check_valid(self):
        if self.color is None and self.texture is None:
            raise Exception("Material has neither a color nor texture.")


# class LinkMaterial(Material):
#     def check_valid(self):
#         pass
#
#


class Visual(Representation):
    def __init__(self, geometry=None, material=None, origin=None, name=None):
        self.geometry = _singular(geometry)
        self.material = _singular(material)
        self.name = name
        self._origin = _singular(origin)


class Inertia(Representation):
    KEYS = ['ixx', 'ixy', 'ixz', 'iyy', 'iyz', 'izz']

    def __init__(self, ixx=0.0, ixy=0.0, ixz=0.0, iyy=0.0, iyz=0.0, izz=0.0):
        assert type(ixx) != str and ixx is not None
        self.ixx = ixx
        self.ixy = ixy
        self.ixz = ixz
        self.iyy = iyy
        self.iyz = iyz
        self.izz = izz

    def to_matrix(self):
        return [[self.ixx, self.ixy, self.ixz],
                [self.ixy, self.iyy, self.iyz],
                [self.ixz, self.iyz, self.izz]]

    @staticmethod
    def from_mass_matrix(M):
        I = M[3::, 3::]
        inertias = {
            'ixx': I[0, 0],
            'ixy': I[0, 1],
            'ixz': I[0, 2],
            'iyy': I[1, 1],
            'iyz': I[1, 2],
            'izz': I[2, 2]
        }

        return Inertia(**inertias)


class Inertial(Representation):
    def __init__(self, mass=0.0, inertia=None, origin=None):
        self.mass = mass
        self.inertia = _singular(inertia)
        self.origin = _singular(origin)

    @staticmethod
    def from_mass_matrix(M, origin: Pose):
        return Inertial(
            mass=M[0, 0],
            inertia=Inertia.from_mass_matrix(M),
            origin=origin
        )

    def to_mass_matrix(self):
        m = self.mass

        I = np.array(self.inertia.to_matrix())

        M = np.zeros((6, 6))
        M[0:3, 0:3] = np.eye(3) * m
        M[3::, 3::] = I
        return M



class JointLimit(Representation):
    def __init__(self, effort=None, velocity=None, lower=None, upper=None):
        self.effort = effort
        self.velocity = velocity
        self.lower = lower
        self.upper = upper


class JointMimic(Representation):
    def __init__(self, joint=None, multiplier=None, offset=None):
        self.joint = joint
        self.multiplier = multiplier
        self.offset = offset


class Joint(Representation):
    TYPES = ['unknown', 'revolute', 'continuous', 'prismatic',
             'floating', 'planar', 'fixed']

    def __init__(self, name=None, parent=None, child=None, type=None,
                 axis=None, origin=None,
                 limit=None, dynamics=None, safety_controller=None,
                 calibration=None, mimic=None):
        self.name = name
        self.parent = parent
        self.child = child
        self.type = type
        self.axis = axis
        self._origin = _singular(origin)
        self.limit = _singular(limit)
        self.dynamics = _singular(dynamics)
        self.mimic = _singular(mimic)

    def check_valid(self):
        assert self.type in self.TYPES, "Invalid joint type: {}".format(self.type)  # noqa

    # Aliases
    @property
    def joint_type(self): return self.type

    @joint_type.setter
    def joint_type(self, value): self.type = value

    @property
    def origin(self):
        if self._origin.relative_to is None:
            self._origin.relative_to = self.parent
        return self._origin


class Link(Representation):
<<<<<<< HEAD
    def __init__(self, name=None, visuals=None, inertial=None, collisions=None, origin=None):
=======
    def __init__(self, name=None, visuals=None, inertial=None, collisions=None,
                 origin=None):
        assert origin is None  # Unused but might be neccesary for sdf
>>>>>>> 05794864
        self.name = name
        self.visuals = []
        if visuals is not None:
            self.visuals = visuals
        self.inertial = _singular(inertial)
        self.collisions = []
        assert origin is None
        if collisions is not None:
            self.collisions = collisions
<<<<<<< HEAD
=======
        for geo in self.visuals + self.collisions:
            if geo.origin.relative_to is None:
                geo.origin.relative_to = self.name
>>>>>>> 05794864

    def __get_visual(self):
        """Return the first visual or None."""
        if self.visuals:
            return self.visuals[0]

    def __set_visual(self, visual):
        """Set the first visual."""
        if self.visuals:
            self.visuals[0] = visual
        else:
            self.visuals.append(visual)
        if visual:
            self.add_aggregate('visual', visual)

    def __get_collision(self):
        """Return the first collision or None."""
        if self.collisions:
            return self.collisions[0]

    def __set_collision(self, collision):
        """Set the first collision."""
        if self.collisions:
            self.collisions[0] = collision
        else:
            self.collisions.append(collision)
        if collision:
            self.add_aggregate('collision', collision)

    # Properties for backwards compatibility
    visual = property(__get_visual, __set_visual)
    collision = property(__get_collision, __set_collision)

    def remove_aggregate(self, elem):
        if isinstance(elem, Visual):
            self.visuals.remove(elem)
        elif isinstance(elem, Collision):
            self.collisions.remove(elem)

    def add_aggregate(self, elem_type, elem):
        if isinstance(elem, Visual) or elem_type.lower() == "visual":
            self.visuals.append(elem)
        elif isinstance(elem, Collision) or elem_type.lower() == "collision":
            self.collisions.append(elem)


<<<<<<< HEAD
=======
class Sensor(Representation):
    def __init__(self, name, parent, origin=None, camera=None, contact=None, imu=None, lidar=None, always_on=False, update_rate=None,
                 visualize=False, topic=None, enable_metrics=False):
        self.name = name
        self.parent = parent
        self.type = None
        self._origin = origin
        self.camera = camera
        self.contact = contact
        self.imu = imu
        self.lidar = lidar
        self.always_on = always_on
        self.update_rate = update_rate
        assert not visualize or topic is not None, "If visualize is true you need to specify topic (see sdformat.org)"
        self.visualize = visualize
        self.topic = topic
        self.enable_metrics = enable_metrics
        assert len([t for t in [contact, camera, imu, lidar] if t is not None]), "A sensor can only be of one type1"
        if camera is not None:
            self.type = "camera"
        elif contact is not None:
            self.type = "contact"
        elif imu is not None:
            self.type = "imu"
        elif lidar is not None:
            self.type = "lidar"
        assert self.type is not None, "Please give data about the sensor type"

    @property
    def origin(self):
        if self._origin.relative_to is None:
            self._origin.relative_to = self.parent
        return self._origin

>>>>>>> 05794864
# class PR2Transmission(Representation):
#     def __init__(self, name=None, joint=None, actuator=None, type=None,
#                  mechanicalReduction=1):
#         self.name = name
#         self.type = type
#         self.joint = joint
#         self.actuator = actuator
#         self.mechanicalReduction = mechanicalReduction


class Actuator(Representation):
    def __init__(self, name, mechanicalReduction=1):
        self.name = name
        self.mechanicalReduction = mechanicalReduction


class TransmissionJoint(Representation):
    def __init__(self, name, hardwareInterfaces=None):
        self.name = name
        self.hardwareInterfaces = [] if hardwareInterfaces is None else hardwareInterfaces

    def check_valid(self):
        assert len(self.hardwareInterfaces) > 0, "no hardwareInterface defined"


class Transmission(Representation):
    """ New format: http://wiki.ros.org/urdf/XML/Transmission """

    def __init__(self, name, joints=None, actuators=None):
        self.name = name
        self.joints = [] if joints is None else joints
        self.actuators = [] if actuators is None else actuators

    def check_valid(self):
        assert len(self.joints) > 0, "no joint defined"
        assert len(self.actuators) > 0, "no actuator defined"


class Robot(Representation):
    SUPPORTED_VERSIONS = ["1.0"]

    def __init__(self, name=None, version=None, links=None, joints=None, materials=None, transmissions=None,
                 sensors=None):
        self.name = name
        if version is None:
            version = "1.0"
        elif type(version) is not str:
            version = str(version)
        if version not in self.SUPPORTED_VERSIONS:
            raise ValueError("Invalid version; only %s is supported" % (','.join(self.SUPPORTED_VERSIONS)))

        self.version = version

        self.joints = []
        self.links = []

        self.joint_map = {}
        self.link_map = {}

        self.parent_map = {}
        self.child_map = {}

        if joints is not None:
            for joint in joints:
                self.add_aggregate("joint", joint)
        if links is not None:
            for link in links:
                self.add_aggregate("link", link)

        self.materials = materials if materials is not None else []
        self.transmissions = transmissions if transmissions is not None else []
<<<<<<< HEAD
=======
        self.sensors = sensors if sensors is not None else []
>>>>>>> 05794864

    def add_aggregate(self, typeName, elem):
        if typeName == 'joint':
            joint = elem
            self.joint_map[joint.name] = joint
            self.parent_map[joint.child] = (joint.name, joint.parent)
            if joint.parent in self.child_map:
                self.child_map[joint.parent].append((joint.name, joint.child))
            else:
                self.child_map[joint.parent] = [(joint.name, joint.child)]
            if elem not in self.joints:
                self.joints += [elem]
        elif typeName == 'link':
            link = elem
            self.link_map[link.name] = link
            if elem not in self.links:
                self.links += [elem]

    def add_link(self, link):
        self.add_aggregate('link', link)

    def add_joint(self, joint):
        self.add_aggregate('joint', joint)

    def get_chain(self, root, tip, joints=True, links=True, fixed=True):
        chain = []
        if links:
            chain.append(tip)
        link = tip
        while link != root:
            (joint, parent) = self.parent_map[link]
            if joints:
                if fixed or self.joint_map[joint].joint_type != 'fixed':
                    chain.append(joint)
            if links:
                chain.append(parent)
            link = parent
        chain.reverse()
        return chain

    def get_root(self):
        root = None
        for link in self.link_map:
            if link not in self.parent_map:
                assert root is None, "Multiple roots detected, invalid URDF."
                root = link
        assert root is not None, "No roots detected, invalid URDF."
        return root

    def post_read_xml(self):
        if self.version is None:
            self.version = "1.0"

        split = self.version.split(".")
        if len(split) != 2:
            raise ValueError("The version attribute should be in the form 'x.y'")

        if split[0] == '' or split[1] == '':
            raise ValueError("Empty major or minor number is not allowed")

        if int(split[0]) < 0 or int(split[1]) < 0:
            raise ValueError("Version number must be positive")

        if self.version not in self.SUPPORTED_VERSIONS:
            raise ValueError("Invalid version; only %s is supported" % (','.join(self.SUPPORTED_VERSIONS)))
<|MERGE_RESOLUTION|>--- conflicted
+++ resolved
@@ -289,13 +289,10 @@
 
 
 class Link(Representation):
-<<<<<<< HEAD
-    def __init__(self, name=None, visuals=None, inertial=None, collisions=None, origin=None):
-=======
+
     def __init__(self, name=None, visuals=None, inertial=None, collisions=None,
                  origin=None):
         assert origin is None  # Unused but might be neccesary for sdf
->>>>>>> 05794864
         self.name = name
         self.visuals = []
         if visuals is not None:
@@ -305,12 +302,9 @@
         assert origin is None
         if collisions is not None:
             self.collisions = collisions
-<<<<<<< HEAD
-=======
         for geo in self.visuals + self.collisions:
             if geo.origin.relative_to is None:
                 geo.origin.relative_to = self.name
->>>>>>> 05794864
 
     def __get_visual(self):
         """Return the first visual or None."""
@@ -357,8 +351,6 @@
             self.collisions.append(elem)
 
 
-<<<<<<< HEAD
-=======
 class Sensor(Representation):
     def __init__(self, name, parent, origin=None, camera=None, contact=None, imu=None, lidar=None, always_on=False, update_rate=None,
                  visualize=False, topic=None, enable_metrics=False):
@@ -393,7 +385,7 @@
             self._origin.relative_to = self.parent
         return self._origin
 
->>>>>>> 05794864
+
 # class PR2Transmission(Representation):
 #     def __init__(self, name=None, joint=None, actuator=None, type=None,
 #                  mechanicalReduction=1):
@@ -465,10 +457,7 @@
 
         self.materials = materials if materials is not None else []
         self.transmissions = transmissions if transmissions is not None else []
-<<<<<<< HEAD
-=======
         self.sensors = sensors if sensors is not None else []
->>>>>>> 05794864
 
     def add_aggregate(self, typeName, elem):
         if typeName == 'joint':
